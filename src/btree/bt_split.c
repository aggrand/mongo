/*-
 * Copyright (c) 2014-2015 MongoDB, Inc.
 * Copyright (c) 2008-2014 WiredTiger, Inc.
 *	All rights reserved.
 *
 * See the file LICENSE for redistribution information.
 */

#include "wt_internal.h"

#define	WT_MEM_TRANSFER(from_decr, to_incr, len) do {			\
	size_t __len = (len);						\
	from_decr += __len;						\
	to_incr += __len;						\
} while (0)

/*
 * __split_oldest_gen --
 *	Calculate the oldest active split generation.
 */
static uint64_t
__split_oldest_gen(WT_SESSION_IMPL *session)
{
	WT_CONNECTION_IMPL *conn;
	WT_SESSION_IMPL *s;
	uint64_t gen, oldest;
	u_int i, session_cnt;

	conn = S2C(session);
	WT_ORDERED_READ(session_cnt, conn->session_cnt);
	for (i = 0, s = conn->sessions, oldest = conn->split_gen + 1;
	    i < session_cnt;
	    i++, s++)
		if (((gen = s->split_gen) != 0) && gen < oldest)
			oldest = gen;

	return (oldest);
}

/*
 * __split_stash_add --
 *	Add a new entry into the session's split stash list.
 */
static int
__split_stash_add(
    WT_SESSION_IMPL *session, uint64_t split_gen, void *p, size_t len)
{
	WT_CONNECTION_IMPL *conn;
	WT_SPLIT_STASH *stash;

	WT_ASSERT(session, p != NULL);

	conn = S2C(session);

	/* Grow the list as necessary. */
	WT_RET(__wt_realloc_def(session, &session->split_stash_alloc,
	    session->split_stash_cnt + 1, &session->split_stash));

	stash = session->split_stash + session->split_stash_cnt++;
	stash->split_gen = split_gen;
	stash->p = p;
	stash->len = len;

	(void)__wt_atomic_add64(&conn->split_stashed_bytes, len);
	(void)__wt_atomic_add64(&conn->split_stashed_objects, 1);

	/* See if we can free any previous entries. */
	if (session->split_stash_cnt > 1)
		__wt_split_stash_discard(session);

	return (0);
}

/*
 * __wt_split_stash_discard --
 *	Discard any memory from a session's split stash that we can.
 */
void
__wt_split_stash_discard(WT_SESSION_IMPL *session)
{
	WT_CONNECTION_IMPL *conn;
	WT_SPLIT_STASH *stash;
	uint64_t oldest;
	size_t i;

	conn = S2C(session);

	/* Get the oldest split generation. */
	oldest = __split_oldest_gen(session);

	for (i = 0, stash = session->split_stash;
	    i < session->split_stash_cnt;
	    ++i, ++stash) {
		if (stash->p == NULL)
			continue;
		else if (stash->split_gen >= oldest)
			break;
		/*
		 * It's a bad thing if another thread is in this memory after
		 * we free it, make sure nothing good happens to that thread.
		 */
		(void)__wt_atomic_sub64(&conn->split_stashed_bytes, stash->len);
		(void)__wt_atomic_sub64(&conn->split_stashed_objects, 1);
		__wt_overwrite_and_free_len(session, stash->p, stash->len);
	}

	/*
	 * If there are enough free slots at the beginning of the list, shuffle
	 * everything down.
	 */
	if (i > 100 || i == session->split_stash_cnt)
		if ((session->split_stash_cnt -= i) > 0)
			memmove(session->split_stash, stash,
			    session->split_stash_cnt * sizeof(*stash));
}

/*
 * __wt_split_stash_discard_all --
 *	Discard all memory from a session's split stash.
 */
void
__wt_split_stash_discard_all(
    WT_SESSION_IMPL *session_safe, WT_SESSION_IMPL *session)
{
	WT_SPLIT_STASH *stash;
	size_t i;

	/*
	 * This function is called during WT_CONNECTION.close to discard any
	 * memory that remains.  For that reason, we take two WT_SESSION_IMPL
	 * arguments: session_safe is still linked to the WT_CONNECTION and
	 * can be safely used for calls to other WiredTiger functions, while
	 * session is the WT_SESSION_IMPL we're cleaning up.
	 */
	for (i = 0, stash = session->split_stash;
	    i < session->split_stash_cnt;
	    ++i, ++stash)
		if (stash->p != NULL)
			__wt_free(session_safe, stash->p);

	__wt_free(session_safe, session->split_stash);
	session->split_stash_cnt = session->split_stash_alloc = 0;
}

/*
 * __split_safe_free --
 *	Free a buffer if we can be sure no thread is accessing it, or schedule
 *	it to be freed otherwise.
 */
static int
__split_safe_free(WT_SESSION_IMPL *session,
    uint64_t split_gen, bool exclusive, void *p, size_t s)
{
	/* We should only call safe free if we aren't pinning the memory. */
	WT_ASSERT(session, session->split_gen != split_gen);

	/*
	 * We have swapped something in a page: if we don't have exclusive
	 * access, check whether there are other threads in the same tree.
	 */
	if (!exclusive && __split_oldest_gen(session) > split_gen)
		exclusive = true;

	if (exclusive) {
		__wt_free(session, p);
		return (0);
	}

	return (__split_stash_add(session, split_gen, p, s));
}

#ifdef HAVE_DIAGNOSTIC
/*
 * __split_verify_intl_key_order --
 *	Verify the key order on an internal page after a split, diagnostic only.
 */
static void
__split_verify_intl_key_order(WT_SESSION_IMPL *session, WT_PAGE *page)
{
	WT_BTREE *btree;
	WT_ITEM *next, _next, *last, _last, *tmp;
	WT_REF *ref;
	uint64_t recno;
	int cmp;
	bool first;

	btree = S2BT(session);

	switch (page->type) {
	case WT_PAGE_COL_INT:
		recno = 0;		/* Less than any valid record number. */
		WT_INTL_FOREACH_BEGIN(session, page, ref) {
			WT_ASSERT(session, ref->key.recno > recno);
			recno = ref->key.recno;
		} WT_INTL_FOREACH_END;
		break;
	case WT_PAGE_ROW_INT:
		next = &_next;
		WT_CLEAR(_next);
		last = &_last;
		WT_CLEAR(_last);

		first = true;
		WT_INTL_FOREACH_BEGIN(session, page, ref) {
			__wt_ref_key(page, ref, &next->data, &next->size);
			if (last->size == 0) {
				if (first)
					first = false;
				else {
					WT_ASSERT(session, __wt_compare(
					    session, btree->collator, last,
					    next, &cmp) == 0);
					WT_ASSERT(session, cmp < 0);
				}
			}
			tmp = last;
			last = next;
			next = tmp;
		} WT_INTL_FOREACH_END;
		break;
	}
}
#endif

/*
 * __split_ovfl_key_cleanup --
 *	Handle cleanup for on-page row-store overflow keys.
 */
static int
__split_ovfl_key_cleanup(WT_SESSION_IMPL *session, WT_PAGE *page, WT_REF *ref)
{
	WT_CELL *cell;
	WT_CELL_UNPACK kpack;
	WT_IKEY *ikey;
	uint32_t cell_offset;

	/* There's a per-page flag if there are any overflow keys at all. */
	if (!F_ISSET_ATOMIC(page, WT_PAGE_OVERFLOW_KEYS))
		return (0);

	/*
	 * A key being discarded (page split) or moved to a different page (page
	 * deepening) may be an on-page overflow key.  Clear any reference to an
	 * underlying disk image, and, if the key hasn't been deleted, delete it
	 * along with any backing blocks.
	 */
	if ((ikey = __wt_ref_key_instantiated(ref)) == NULL)
		return (0);
	if ((cell_offset = ikey->cell_offset) == 0)
		return (0);

	/* Leak blocks rather than try this twice. */
	ikey->cell_offset = 0;

	cell = WT_PAGE_REF_OFFSET(page, cell_offset);
	__wt_cell_unpack(cell, &kpack);
	if (kpack.ovfl && kpack.raw != WT_CELL_KEY_OVFL_RM) {
		/*
		 * Eviction cannot free overflow items once a checkpoint is
		 * running in a tree: that can corrupt the checkpoint's block
		 * management.  Assert that checkpoints aren't running to make
		 * sure we're catching all paths and to avoid regressions.
		 */
		WT_ASSERT(session,
		    S2BT(session)->checkpointing != WT_CKPT_RUNNING);

		WT_RET(__wt_ovfl_discard(session, cell));
	}

	return (0);
}

/*
 * __split_ref_move --
 *	Move a WT_REF from one page to another, including updating accounting
 * information.
 */
static int
__split_ref_move(WT_SESSION_IMPL *session, WT_PAGE *from_home,
    WT_REF **from_refp, size_t *decrp, WT_REF **to_refp, size_t *incrp)
{
	WT_ADDR *addr;
	WT_CELL_UNPACK unpack;
	WT_DECL_RET;
	WT_IKEY *ikey;
	WT_REF *ref;
	size_t size;
	void *key;

	ref = *from_refp;

	/*
	 * The from-home argument is the page into which the "from" WT_REF may
	 * point, for example, if there's an on-page key the "from" WT_REF
	 * references, it will be on the page "from-home".
	 *
	 * Instantiate row-store keys, and column- and row-store addresses in
	 * the WT_REF structures referenced by a page that's being split. The
	 * WT_REF structures aren't moving, but the index references are moving
	 * from the page we're splitting to a set of new pages, and so we can
	 * no longer reference the block image that remains with the page being
	 * split.
	 *
	 * No locking is required to update the WT_REF structure because we're
	 * the only thread splitting the page, and there's no way for readers
	 * to race with our updates of single pointers.  The changes have to be
	 * written before the page goes away, of course, our caller owns that
	 * problem.
	 */
	if (from_home->type == WT_PAGE_ROW_INT) {
		/*
		 * Row-store keys: if it's not yet instantiated, instantiate it.
		 * If already instantiated, check for overflow cleanup (overflow
		 * keys are always instantiated).
		 */
		if ((ikey = __wt_ref_key_instantiated(ref)) == NULL) {
			__wt_ref_key(from_home, ref, &key, &size);
			WT_RET(__wt_row_ikey(session, 0, key, size, ref));
			ikey = ref->key.ikey;
		} else {
			WT_RET(
			    __split_ovfl_key_cleanup(session, from_home, ref));
			*decrp += sizeof(WT_IKEY) + ikey->size;
		}
		*incrp += sizeof(WT_IKEY) + ikey->size;
	}

	/*
	 * If there's no address (the page has never been written), or the
	 * address has been instantiated, there's no work to do.  Otherwise,
	 * get the address from the on-page cell.
	 */
	addr = ref->addr;
	if (addr != NULL && !__wt_off_page(from_home, addr)) {
		__wt_cell_unpack((WT_CELL *)ref->addr, &unpack);
		WT_RET(__wt_calloc_one(session, &addr));
		if ((ret = __wt_strndup(
		    session, unpack.data, unpack.size, &addr->addr)) != 0) {
			__wt_free(session, addr);
			return (ret);
		}
		addr->size = (uint8_t)unpack.size;
		switch (unpack.raw) {
		case WT_CELL_ADDR_INT:
			addr->type = WT_ADDR_INT;
			break;
		case WT_CELL_ADDR_LEAF:
			addr->type = WT_ADDR_LEAF;
			break;
		case WT_CELL_ADDR_LEAF_NO:
			addr->type = WT_ADDR_LEAF_NO;
			break;
		WT_ILLEGAL_VALUE(session);
		}
		ref->addr = addr;
	}

	/* And finally, copy the WT_REF pointer itself. */
	*to_refp = ref;
	WT_MEM_TRANSFER(*decrp, *incrp, sizeof(WT_REF));

	return (0);
}

/*
 * __split_child_block_evict_and_split --
 *	Ensure the newly created child isn't evicted or split for now.
 */
static void
__split_child_block_evict_and_split(WT_PAGE *child)
{
	/*
	 * Once the split is live, newly created internal pages might be evicted
	 * and their WT_REF structures freed. If that happens before all threads
	 * exit the index of the page which previously "owned" the WT_REF, a
	 * thread might see a freed WT_REF. To ensure that doesn't happen, the
	 * newly created page's modify structure has a field with a transaction
	 * ID that's checked before any internal page is evicted. Unfortunately,
	 * we don't know the correct value until we update the original page's
	 * index (we need a transaction ID from after that update), but the act
	 * of updating the original page's index is what allows the eviction to
	 * happen.
	 *
	 * Once the split is live, newly created internal pages might themselves
	 * split. The split itself is not the problem: if a page splits before
	 * we fix up its WT_REF (in other words, a WT_REF we move is then moved
	 * again, before we reset the underlying page's parent reference), it's
	 * OK because the test we use to find a WT_REF and WT_PAGE that require
	 * fixing up is only that the WT_REF points to the wrong parent, not it
	 * points to a specific wrong parent. The problem is our fix up of the
	 * WT_REFs in the created page could race with the subsequent fix of the
	 * same WT_REFs (in a different created page), we'd have to acquire some
	 * lock to prevent that race, and that's going to be difficult at best.
	 *
	 * For now, block eviction and splits in newly created pages until they
	 * have been fixed up.
	 */
	F_SET_ATOMIC(child, WT_PAGE_SPLIT_BLOCK);
}

/*
 * __split_ref_move_final --
 *	Finalize the moved WT_REF structures after the split succeeds.
 */
static int
__split_ref_move_final(
    WT_SESSION_IMPL *session, WT_REF **refp, uint32_t entries)
{
	WT_DECL_RET;
	WT_PAGE *child;
	WT_REF *ref, *child_ref;
	uint32_t i;

	/*
	 * The WT_REF structures moved to newly allocated child pages reference
	 * the wrong parent page and we have to fix that up. The problem is
	 * revealed when a thread of control searches for the child page's
	 * reference structure slot, and fails to find it because the parent
	 * page being searched no longer references the child. When that failure
	 * happens the thread waits for the reference's home page to be updated,
	 * which we do here: walk the children and fix them up.
	 */
	for (i = 0; i < entries; ++i, ++refp) {
		ref = *refp;

		/*
		 * We don't hold hazard pointers on created pages, they cannot
		 * be evicted because the page-modify transaction value set as
		 * they were created prevents eviction. (See above, we reset
		 * that value as part of fixing up the page.) But, an eviction
		 * thread might be attempting to evict the page (the WT_REF may
		 * be WT_REF_LOCKED), or it may be a disk based page (the WT_REF
		 * may be WT_REF_READING), or it may be in some other state.
		 * Acquire a hazard pointer for any in-memory pages so we know
		 * the state of the page. Ignore pages not in-memory (deleted,
		 * on-disk, being read), there's no in-memory structure to fix.
		 */
		if ((ret = __wt_page_in(session,
		    ref, WT_READ_CACHE | WT_READ_NO_EVICT)) == WT_NOTFOUND)
			continue;
		WT_ERR(ret);

		child = ref->page;
#ifdef HAVE_DIAGNOSTIC
		WT_WITH_PAGE_INDEX(session,
		    __split_verify_intl_key_order(session, child));
#endif
		/*
		 * We use a page flag to prevent the child from splitting from
		 * underneath us, but the split-generation error checks don't
		 * know about that flag; use the standard macros to ensure that
		 * reading the child's page index structure is safe.
		 */
		WT_ENTER_PAGE_INDEX(session);
		WT_INTL_FOREACH_BEGIN(session, child, child_ref) {
			/*
			 * The page's home reference may not be wrong, as we
			 * opened up access from the top of the tree already,
			 * disk pages may have been read in since then, and
			 * those pages would have correct parent references.
			 */
			if (child_ref->home != child) {
				child_ref->home = child;
				child_ref->pindex_hint = 0;
			}
		} WT_INTL_FOREACH_END;
		WT_LEAVE_PAGE_INDEX(session);

		/* The child can now be evicted or split. */
		F_CLR_ATOMIC(child, WT_PAGE_SPLIT_BLOCK);

		WT_ERR(__wt_hazard_clear(session, child));
	}

	/*
	 * Push out the changes: not required for correctness, but don't let
	 * threads spin on incorrect page references longer than necessary.
	 */
	WT_FULL_BARRIER();
	return (0);

err:	/* Something really bad just happened. */
	WT_PANIC_RET(session, ret, "fatal error resolving a split");
}

/*
 * __split_root --
 *	Split the root page in-memory, deepening the tree.
 */
static int
__split_root(WT_SESSION_IMPL *session, WT_PAGE *root)
{
	WT_BTREE *btree;
	WT_DECL_RET;
	WT_PAGE *child;
	WT_PAGE_INDEX *alloc_index, *child_pindex, *pindex;
	WT_REF **alloc_refp;
	WT_REF **child_refp, *ref, **root_refp;
	size_t child_incr, root_decr, root_incr, size;
	uint64_t split_gen;
	uint32_t children, chunk, i, j, remain;
	uint32_t slots;
	bool complete;
	void *p;

	WT_STAT_FAST_CONN_INCR(session, cache_eviction_deepen);
	WT_STAT_FAST_DATA_INCR(session, cache_eviction_deepen);
	WT_STAT_FAST_CONN_INCR(session, cache_eviction_split_internal);
	WT_STAT_FAST_DATA_INCR(session, cache_eviction_split_internal);

	btree = S2BT(session);
	alloc_index = NULL;
	root_decr = root_incr = 0;
	complete = false;

	/* The root page will be marked dirty, make sure that will succeed. */
	WT_RET(__wt_page_modify_init(session, root));

	/*
	 * Our caller is holding the root page locked to single-thread splits,
	 * which means we can safely look at the page's index without setting a
	 * split generation.
	 */
	pindex = WT_INTL_INDEX_GET_SAFE(root);

	/*
	 * Decide how many child pages to create, then calculate the standard
	 * chunk and whatever remains. Sanity check the number of children:
	 * the decision to split matched to the deepen-per-child configuration
	 * might get it wrong.
	 */
	children = pindex->entries / btree->split_deepen_per_child;
	if (children < 10) {
		if (pindex->entries < 100)
			return (EBUSY);
		children = 10;
	}
	chunk = pindex->entries / children;
	remain = pindex->entries - chunk * (children - 1);

	WT_ERR(__wt_verbose(session, WT_VERB_SPLIT,
	    "%p: %" PRIu32 " root page elements, splitting into %" PRIu32
	    " children",
	    root, pindex->entries, children));

	/*
	 * Allocate a new WT_PAGE_INDEX and set of WT_REF objects to be inserted
	 * into the root page, replacing the root's page-index.
	 */
	size = sizeof(WT_PAGE_INDEX) + children * sizeof(WT_REF *);
	WT_ERR(__wt_calloc(session, 1, size, &alloc_index));
	root_incr += size;
	alloc_index->index = (WT_REF **)(alloc_index + 1);
	alloc_index->entries = children;
	alloc_refp = alloc_index->index;
	for (i = 0; i < children; alloc_refp++, ++i)
		WT_ERR(__wt_calloc_one(session, alloc_refp));
	root_incr += children * sizeof(WT_REF);

	/* Allocate child pages, and connect them into the new page index. */
	for (root_refp = pindex->index,
	    alloc_refp = alloc_index->index, i = 0; i < children; ++i) {
		slots = i == children - 1 ? remain : chunk;
		WT_ERR(__wt_page_alloc(
		    session, root->type, 0, slots, false, &child));

		/*
		 * Initialize the page's child reference; we need a copy of the
		 * page's key.
		 */
		ref = *alloc_refp++;
		ref->home = root;
		ref->page = child;
		ref->addr = NULL;
		if (root->type == WT_PAGE_ROW_INT) {
			__wt_ref_key(root, *root_refp, &p, &size);
			WT_ERR(__wt_row_ikey(session, 0, p, size, ref));
			root_incr += sizeof(WT_IKEY) + size;
		} else
			ref->key.recno = (*root_refp)->key.recno;
		ref->state = WT_REF_MEM;

		/* Initialize the child page. */
		if (root->type == WT_PAGE_COL_INT)
			child->pg_intl_recno = (*root_refp)->key.recno;
		child->pg_intl_parent_ref = ref;

		/* Mark it dirty. */
		WT_ERR(__wt_page_modify_init(session, child));
		__wt_page_modify_set(session, child);

		/* Ensure the page isn't evicted or split for now. */
		__split_child_block_evict_and_split(child);

		/*
		 * The newly allocated child's page index references the same
		 * structures as the root.  (We cannot move WT_REF structures,
		 * threads may be underneath us right now changing the structure
		 * state.)  However, if the WT_REF structures reference on-page
		 * information, we have to fix that, because the disk image for
		 * the page that has an page index entry for the WT_REF is about
		 * to change.
		 */
		child_pindex = WT_INTL_INDEX_GET_SAFE(child);
		child_incr = 0;
		for (child_refp = child_pindex->index,
		    j = 0; j < slots; ++child_refp, ++root_refp, ++j)
			WT_ERR(__split_ref_move(session, root,
			    root_refp, &root_decr, child_refp, &child_incr));

		__wt_cache_page_inmem_incr(session, child, child_incr);
	}
	WT_ASSERT(session,
	    alloc_refp - alloc_index->index == (ptrdiff_t)alloc_index->entries);
	WT_ASSERT(session,
	    root_refp - pindex->index == (ptrdiff_t)pindex->entries);

	/*
	 * Confirm the root page's index hasn't moved, then update it, which
	 * makes the split visible to threads descending the tree. From this
	 * point on, we're committed to the split.
	 *
	 * A note on error handling: until this point, there's no problem with
	 * unwinding on error.  We allocated a new page index, a new set of
	 * WT_REFs and a new set of child pages -- if an error occurred, the
	 * root remained unchanged, although it may have an incorrect memory
	 * footprint.  From now on we've modified the root page, attention
	 * needs to be paid. However, subsequent failures are relatively benign,
	 * the split is OK and complete. For that reason, we ignore errors past
	 * this point unless there's a panic.
	 */
	WT_ASSERT(session, WT_INTL_INDEX_GET_SAFE(root) == pindex);
	WT_INTL_INDEX_SET(root, alloc_index);
	complete = true;

#ifdef HAVE_DIAGNOSTIC
	WT_WITH_PAGE_INDEX(session,
	    __split_verify_intl_key_order(session, root));
#endif
	/* Fix up the moved WT_REF structures. */
	WT_ERR(__split_ref_move_final(
	    session, alloc_index->index, alloc_index->entries));

	/* We've installed the allocated page-index, ensure error handling. */
	alloc_index = NULL;

	/*
	 * We can't free the previous root's index, there may be threads using
	 * it.  Add to the session's discard list, to be freed once we know no
	 * threads can still be using it.
	 *
	 * This change requires care with error handling: we have already
	 * updated the page with a new index.  Even if stashing the old value
	 * fails, we don't roll back that change, because threads may already
	 * be using the new index.
	 */
	split_gen = __wt_atomic_addv64(&S2C(session)->split_gen, 1);
	size = sizeof(WT_PAGE_INDEX) + pindex->entries * sizeof(WT_REF *);
	WT_TRET(__split_safe_free(session, split_gen, false, pindex, size));
	root_decr += size;

	/* Adjust the root's memory footprint and mark it dirty. */
	__wt_cache_page_inmem_incr(session, root, root_incr);
	__wt_cache_page_inmem_decr(session, root, root_decr);
	__wt_page_modify_set(session, root);

err:	/*
	 * If complete is true, we saw an error after opening up the tree to
	 * descent through the root page's new index. There is nothing we
	 * can do, there are threads potentially active in both versions of
	 * the tree.
	 *
	 * A note on error handling: if we completed the split, return success,
	 * nothing really bad can have happened, and our caller has to proceed
	 * with the split.
	 */
	if (!complete)
		__wt_free_ref_index(session, root, alloc_index, true);

	if (ret != 0 && ret != WT_PANIC)
		__wt_err(session, ret,
		    "ignoring not-fatal error during root page split to "
		    "deepen the tree");
	return (ret == WT_PANIC || !complete ? ret : 0);
}

/*
 * __split_parent --
 *	Resolve a multi-page split, inserting new information into the parent.
 */
static int
__split_parent(WT_SESSION_IMPL *session, WT_REF *ref, WT_REF **ref_new,
    uint32_t new_entries, size_t parent_incr, bool exclusive, bool discard)
{
	WT_DECL_ITEM(scr);
	WT_DECL_RET;
	WT_IKEY *ikey;
	WT_PAGE *parent;
	WT_PAGE_INDEX *alloc_index, *pindex;
	WT_REF **alloc_refp, *next_ref;
	size_t parent_decr, size;
	uint64_t split_gen;
	uint32_t i, j;
	uint32_t deleted_entries, parent_entries, result_entries;
	uint32_t *deleted_refs;
	bool complete, empty_parent;

	parent = ref->home;

	alloc_index = pindex = NULL;
	parent_decr = 0;
	parent_entries = 0;
	complete = empty_parent = false;

	/* The parent page will be marked dirty, make sure that will succeed. */
	WT_RET(__wt_page_modify_init(session, parent));

	/*
	 * We've locked the parent, which means it cannot split (which is the
	 * only reason to worry about split generation values).
	 */
	pindex = WT_INTL_INDEX_GET_SAFE(parent);
	parent_entries = pindex->entries;

	/*
	 * Remove any refs to deleted pages while we are splitting, we have
	 * the internal page locked down, and are copying the refs into a new
	 * array anyway.  Switch them to the special split state, so that any
	 * reading thread will restart.
	 */
	WT_RET(__wt_scr_alloc(session, 10 * sizeof(uint32_t), &scr));
	for (deleted_entries = 0, i = 0; i < parent_entries; ++i) {
		next_ref = pindex->index[i];
		WT_ASSERT(session, next_ref->state != WT_REF_SPLIT);
		if ((discard && next_ref == ref) ||
		    (next_ref->state == WT_REF_DELETED &&
		    __wt_delete_page_skip(session, next_ref, true) &&
		    __wt_atomic_casv32(
		    &next_ref->state, WT_REF_DELETED, WT_REF_SPLIT))) {
			WT_ERR(__wt_buf_grow(session, scr,
			    (deleted_entries + 1) * sizeof(uint32_t)));
			deleted_refs = scr->mem;
			deleted_refs[deleted_entries++] = i;
		}
	}

	/*
	 * The final entry count consists of the original count, plus any new
	 * pages, less any WT_REFs we're removing (deleted entries plus the
	 * entry we're replacing).
	 */
	result_entries = (parent_entries + new_entries) - deleted_entries;
	if (!discard)
		--result_entries;

	/*
	 * If there are no remaining entries on the parent, give up, we can't
	 * leave an empty internal page. Mark it to be evicted soon and clean
	 * up any references that have changed state.
	 */
	if (result_entries == 0) {
		empty_parent = true;
		__wt_page_evict_soon(parent);
		goto err;
	}

	/*
	 * Allocate and initialize a new page index array for the parent, then
	 * copy references from the original index array, plus references from
	 * the newly created split array, into place.
	 */
	size = sizeof(WT_PAGE_INDEX) + result_entries * sizeof(WT_REF *);
	WT_ERR(__wt_calloc(session, 1, size, &alloc_index));
	parent_incr += size;
	alloc_index->index = (WT_REF **)(alloc_index + 1);
	alloc_index->entries = result_entries;
	for (alloc_refp = alloc_index->index, i = 0; i < parent_entries; ++i) {
		next_ref = pindex->index[i];
		if (next_ref == ref)
			for (j = 0; j < new_entries; ++j) {
				ref_new[j]->home = parent;
				*alloc_refp++ = ref_new[j];
			}
		else if (next_ref->state != WT_REF_SPLIT)
			/* Skip refs we have marked for deletion. */
			*alloc_refp++ = next_ref;
	}

	/* Check that we filled in all the entries. */
	WT_ASSERT(session,
	    alloc_refp - alloc_index->index == (ptrdiff_t)result_entries);

	/*
	 * Confirm the parent page's index hasn't moved then update it, which
	 * makes the split visible to threads descending the tree.
	 */
	WT_ASSERT(session, WT_INTL_INDEX_GET_SAFE(parent) == pindex);
	WT_INTL_INDEX_SET(parent, alloc_index);
	alloc_index = NULL;

#ifdef HAVE_DIAGNOSTIC
	WT_WITH_PAGE_INDEX(session,
	    __split_verify_intl_key_order(session, parent));
#endif

	/*
	 * If discarding the page's original WT_REF field, reset it to split.
	 * Threads cursoring through the tree were blocked because that WT_REF
	 * state was set to locked. Changing the locked state to split unblocks
	 * those threads and causes them to re-calculate their position based
	 * on the just-updated parent page's index.
	 */
	if (discard) {
		/*
		 * Page-delete information is only read when the WT_REF state is
		 * WT_REF_DELETED.  The page-delete memory wasn't added to the
		 * parent's footprint, ignore it here.
		 */
		if (ref->page_del != NULL) {
			__wt_free(session, ref->page_del->update_list);
			__wt_free(session, ref->page_del);
		}

		WT_PUBLISH(ref->state, WT_REF_SPLIT);
	}

	/*
	 * Push out the changes: not required for correctness, but don't let
	 * threads spin on incorrect page references longer than necessary.
	 */
	WT_FULL_BARRIER();

	/*
	 * A note on error handling: failures before we swapped the new page
	 * index into the parent can be resolved by freeing allocated memory
	 * because the original page is unchanged, we can continue to use it
	 * and we have not yet modified the parent.  Failures after we swap
	 * the new page index into the parent are also relatively benign, the
	 * split is OK and complete. For those reasons, we ignore errors past
	 * this point unless there's a panic.
	 */
	complete = true;

	WT_ERR(__wt_verbose(session, WT_VERB_SPLIT,
	    "%p: %s %s" "split into parent %p, %" PRIu32 " -> %" PRIu32
	    " (%s%" PRIu32 ")",
	    ref->page, ref->page == NULL ?
	    "unknown page type" : __wt_page_type_string(ref->page->type),
	    ref->page == NULL ? "reverse " : "", parent,
	    parent_entries, result_entries,
	    ref->page == NULL ?  "-" : "+",
	    ref->page == NULL ?
	    parent_entries - result_entries : result_entries - parent_entries));

	/*
	 * The new page index is in place, free the WT_REF we were splitting and
	 * any deleted WT_REFs we found, modulo the usual safe free semantics.
	 *
	 * Acquire a new split generation.
	 */
	split_gen = __wt_atomic_addv64(&S2C(session)->split_gen, 1);
	for (i = 0, deleted_refs = scr->mem; i < deleted_entries; ++i) {
		next_ref = pindex->index[deleted_refs[i]];
		WT_ASSERT(session, next_ref->state == WT_REF_SPLIT);

		/*
		 * We set the WT_REF to split, discard it, freeing any resources
		 * it holds.
		 *
		 * Row-store trees where the old version of the page is being
		 * discarded: the previous parent page's key for this child page
		 * may have been an on-page overflow key.  In that case, if the
		 * key hasn't been deleted, delete it now, including its backing
		 * blocks.  We are exchanging the WT_REF that referenced it for
		 * the split page WT_REFs and their keys, and there's no longer
		 * any reference to it.  Done after completing the split (if we
		 * failed, we'd leak the underlying blocks, but the parent page
		 * would be unaffected).
		 */
		if (parent->type == WT_PAGE_ROW_INT) {
			WT_TRET(__split_ovfl_key_cleanup(
			    session, parent, next_ref));
			ikey = __wt_ref_key_instantiated(next_ref);
			if (ikey != NULL) {
				size = sizeof(WT_IKEY) + ikey->size;
				WT_TRET(__split_safe_free(
				    session, split_gen, exclusive, ikey, size));
				parent_decr += size;
			}
		}

		/*
		 * If this page was fast-truncated, any attached structure
		 * should have been freed before now.
		 */
		WT_ASSERT(session, next_ref->page_del == NULL);

		__wt_ref_free_addr(session, next_ref);
		WT_TRET(__split_safe_free(
		    session, split_gen, exclusive, next_ref, sizeof(WT_REF)));
		parent_decr += sizeof(WT_REF);
	}

	/* We freed the reference that was split in the loop above. */
	ref = NULL;

	/*
	 * We can't free the previous page index, there may be threads using it.
	 * Add it to the session discard list, to be freed when it's safe.
	 */
	size = sizeof(WT_PAGE_INDEX) + pindex->entries * sizeof(WT_REF *);
	WT_TRET(__split_safe_free(session, split_gen, exclusive, pindex, size));
	parent_decr += size;

	/* Adjust the parent's memory footprint and mark it dirty. */
	__wt_cache_page_inmem_incr(session, parent, parent_incr);
	__wt_cache_page_inmem_decr(session, parent, parent_decr);
	__wt_page_modify_set(session, parent);

err:	__wt_scr_free(session, &scr);
	/*
	 * A note on error handling: if we completed the split, return success,
	 * nothing really bad can have happened, and our caller has to proceed
	 * with the split.
	 */
	if (!complete) {
		for (i = 0; i < parent_entries; ++i) {
			next_ref = pindex->index[i];
			if (next_ref->state == WT_REF_SPLIT)
				next_ref->state = WT_REF_DELETED;
		}

		__wt_free_ref_index(session, NULL, alloc_index, false);

		/*
		 * The split couldn't proceed because the parent would be empty,
		 * return EBUSY so our caller knows to unlock the WT_REF that's
		 * being deleted, but don't be noisy, there's nothing wrong.
		 */
		if (empty_parent)
			return (EBUSY);
	}

	if (ret != 0 && ret != WT_PANIC)
		__wt_err(session, ret,
		    "ignoring not-fatal error during parent page split");
	return (ret == WT_PANIC || !complete ? ret : 0);
}

/*
 * __split_internal --
 *	Split an internal page into its parent.
 */
static int
__split_internal(WT_SESSION_IMPL *session, WT_PAGE *parent, WT_PAGE *page)
{
	WT_BTREE *btree;
	WT_DECL_RET;
	WT_PAGE *child;
	WT_PAGE_INDEX *alloc_index, *child_pindex, *pindex, *replace_index;
	WT_REF **alloc_refp;
	WT_REF **child_refp, *page_ref, **page_refp, *ref;
	size_t child_incr, page_decr, page_incr, parent_incr, size;
	uint64_t split_gen;
	uint32_t children, chunk, i, j, remain;
	uint32_t slots;
	bool complete;
	void *p;

	WT_STAT_FAST_CONN_INCR(session, cache_eviction_split_internal);
	WT_STAT_FAST_DATA_INCR(session, cache_eviction_split_internal);

	/* The page will be marked dirty, make sure that will succeed. */
	WT_RET(__wt_page_modify_init(session, page));

	btree = S2BT(session);
	alloc_index = replace_index = NULL;
	page_ref = page->pg_intl_parent_ref;
	page_decr = page_incr = parent_incr = 0;
	complete = false;

	/*
	 * Our caller is holding the page locked to single-thread splits, which
	 * means we can safely look at the page's index without setting a split
	 * generation.
	 */
	pindex = WT_INTL_INDEX_GET_SAFE(page);

	/*
	 * Decide how many child pages to create, then calculate the standard
	 * chunk and whatever remains. Sanity check the number of children:
	 * the decision to split matched to the deepen-per-child configuration
	 * might get it wrong.
	 */
	children = pindex->entries / btree->split_deepen_per_child;
	if (children < 10) {
		if (pindex->entries < 100)
			return (EBUSY);
		children = 10;
	}
	chunk = pindex->entries / children;
	remain = pindex->entries - chunk * (children - 1);

	WT_ERR(__wt_verbose(session, WT_VERB_SPLIT,
	    "%p: %" PRIu32 " internal page elements, splitting %" PRIu32
	    " children into parent %p",
	    page, pindex->entries, children, parent));

	/*
	 * Ideally, we'd discard the original page, but that's hard since other
	 * threads of control are using it (for example, if eviction is walking
	 * the tree and looking at the page.) Instead, perform a right-split,
	 * moving all except the first chunk of the page's WT_REF objects to new
	 * pages.
	 *
	 * Create and initialize a replacement WT_PAGE_INDEX for the original
	 * page.
	 */
	size = sizeof(WT_PAGE_INDEX) + chunk * sizeof(WT_REF *);
	WT_ERR(__wt_calloc(session, 1, size, &replace_index));
	page_incr += size;
	replace_index->index = (WT_REF **)(replace_index + 1);
	replace_index->entries = chunk;
	for (page_refp = pindex->index, i = 0; i < chunk; ++i)
		replace_index->index[i] = *page_refp++;

	/*
	 * Allocate a new WT_PAGE_INDEX and set of WT_REF objects to be inserted
	 * into the page's parent, replacing the page's page-index.
	 *
	 * The first slot of the new WT_PAGE_INDEX is the original page WT_REF.
	 * The remainder of the slots are allocated WT_REFs.
	 */
	size = sizeof(WT_PAGE_INDEX) + children * sizeof(WT_REF *);
	WT_ERR(__wt_calloc(session, 1, size, &alloc_index));
	parent_incr += size;
	alloc_index->index = (WT_REF **)(alloc_index + 1);
	alloc_index->entries = children;
	alloc_refp = alloc_index->index;
	*alloc_refp++ = page_ref;
	for (i = 1; i < children; ++alloc_refp, ++i)
		WT_ERR(__wt_calloc_one(session, alloc_refp));
	parent_incr += children * sizeof(WT_REF);

	/* Allocate child pages, and connect them into the new page index. */
	WT_ASSERT(session, page_refp == pindex->index + chunk);
	for (alloc_refp = alloc_index->index + 1, i = 1; i < children; ++i) {
		slots = i == children - 1 ? remain : chunk;
		WT_ERR(__wt_page_alloc(
		    session, page->type, 0, slots, false, &child));

		/*
		 * Initialize the page's child reference; we need a copy of the
		 * page's key.
		 */
		ref = *alloc_refp++;
		ref->home = parent;
		ref->page = child;
		ref->addr = NULL;
		if (page->type == WT_PAGE_ROW_INT) {
			__wt_ref_key(page, *page_refp, &p, &size);
			WT_ERR(__wt_row_ikey(session, 0, p, size, ref));
			parent_incr += sizeof(WT_IKEY) + size;
		} else
			ref->key.recno = (*page_refp)->key.recno;
		ref->state = WT_REF_MEM;

		/* Initialize the child page. */
		if (page->type == WT_PAGE_COL_INT)
			child->pg_intl_recno = (*page_refp)->key.recno;
		child->pg_intl_parent_ref = ref;

		/* Mark it dirty. */
		WT_ERR(__wt_page_modify_init(session, child));
		__wt_page_modify_set(session, child);

		/* Ensure the page isn't evicted or split for now. */
		__split_child_block_evict_and_split(child);

		/*
		 * The newly allocated child's page index references the same
		 * structures as the parent. (We cannot move WT_REF structures,
		 * threads may be underneath us right now changing the structure
		 * state.)  However, if the WT_REF structures reference on-page
		 * information, we have to fix that, because the disk image for
		 * the page that has an page index entry for the WT_REF is about
		 * to be discarded.
		 */
		child_pindex = WT_INTL_INDEX_GET_SAFE(child);
		child_incr = 0;
		for (child_refp = child_pindex->index,
		    j = 0; j < slots; ++child_refp, ++page_refp, ++j)
			WT_ERR(__split_ref_move(session, page,
			    page_refp, &page_decr, child_refp, &child_incr));

		__wt_cache_page_inmem_incr(session, child, child_incr);
	}
	WT_ASSERT(session, alloc_refp -
	    alloc_index->index == (ptrdiff_t)alloc_index->entries);
	WT_ASSERT(session,
	    page_refp - pindex->index == (ptrdiff_t)pindex->entries);

	/* Split into the parent. */
	WT_ERR(__split_parent(session, page_ref, alloc_index->index,
	    alloc_index->entries, parent_incr, false, false));

	/*
	 * A note on error handling: until this point, there's no problem with
	 * unwinding on error.  We allocated a new page index, a new set of
	 * WT_REFs and a new set of child pages -- if an error occurred, the
	 * page remained unchanged, although it may have an incorrect memory
	 * footprint.  From now on we've modified the parent page, attention
	 * needs to be paid. However, subsequent failures are relatively benign,
	 * the split is OK and complete. For that reason, we ignore errors past
	 * this point unless there's a panic.
	 */
	complete = true;

	/* Confirm the page's index hasn't moved, then update it. */
	WT_ASSERT(session, WT_INTL_INDEX_GET_SAFE(page) == pindex);
	WT_INTL_INDEX_SET(page, replace_index);

#ifdef HAVE_DIAGNOSTIC
	WT_WITH_PAGE_INDEX(session,
	    __split_verify_intl_key_order(session, parent));
	WT_WITH_PAGE_INDEX(session,
	    __split_verify_intl_key_order(session, page));
#endif

	/* Fix up the moved WT_REF structures. */
	WT_ERR(__split_ref_move_final(
	    session, alloc_index->index + 1, alloc_index->entries - 1));

	/*
	 * We don't care about the page-index we allocated, all we needed was
	 * the array of WT_REF structures, which has now been split into the
	 * parent page.
	 */
	__wt_free(session, alloc_index);

	/*
	 * We can't free the previous page's index, there may be threads using
	 * it. Add to the session's discard list, to be freed once we know no
	 * threads can still be using it.
	 *
	 * This change requires care with error handling, we've already updated
	 * the parent page. Even if stashing the old value fails, we don't roll
	 * back that change, because threads may already be using the new parent
	 * page.
	 */
	split_gen = __wt_atomic_addv64(&S2C(session)->split_gen, 1);
	size = sizeof(WT_PAGE_INDEX) + pindex->entries * sizeof(WT_REF *);
	WT_TRET(__split_safe_free(session, split_gen, false, pindex, size));
	page_decr += size;

	/* Adjust the page's memory footprint, and mark it dirty. */
	__wt_cache_page_inmem_incr(session, page, page_incr);
	__wt_cache_page_inmem_decr(session, page, page_decr);
	__wt_page_modify_set(session, page);

err:	/*
	 * If complete is true, we saw an error after opening up the tree to
	 * descent through the page's new index. There is nothing we can do,
	 * there are threads potentially active in both versions of the tree.
	 *
	 * A note on error handling: if we completed the split, return success,
	 * nothing really bad can have happened, and our caller has to proceed
	 * with the split.
	 */
	if (!complete) {
		__wt_free_ref_index(session, page, alloc_index, true);
		__wt_free_ref_index(session, page, replace_index, false);
	}

	if (ret != 0 && ret != WT_PANIC)
		__wt_err(session, ret,
		    "ignoring not-fatal error during internal page split");
	return (ret == WT_PANIC || !complete ? ret : 0);
}

/*
 * __split_internal_lock --
 *	Lock an internal page.
 */
static int
__split_internal_lock(WT_SESSION_IMPL *session, WT_REF *ref, bool trylock,
    WT_PAGE **parentp, bool *hazardp)
{
	WT_DECL_RET;
	WT_PAGE *parent;
	WT_REF *parent_ref;

	*hazardp = false;
	*parentp = NULL;

	/*
	 * A checkpoint reconciling this parent page can deadlock with
	 * our split. We have an exclusive page lock on the child before
	 * we acquire the page's reconciliation lock, and reconciliation
	 * acquires the page's reconciliation lock before it encounters
	 * the child's exclusive lock (which causes reconciliation to
	 * loop until the exclusive lock is resolved). If we want to split
	 * the parent, give up to avoid that deadlock.
	 */
	if (!trylock && S2BT(session)->checkpointing != WT_CKPT_OFF)
		return (EBUSY);

	/*
	 * Get a page-level lock on the parent to single-thread splits into the
	 * page because we need to single-thread sizing/growing the page index.
	 * It's OK to queue up multiple splits as the child pages split, but the
	 * actual split into the parent has to be serialized.  Note we allocate
	 * memory inside of the lock and may want to invest effort in making the
	 * locked period shorter.
	 *
	 * We use the reconciliation lock here because not only do we have to
	 * single-thread the split, we have to lock out reconciliation of the
	 * parent because reconciliation of the parent can't deal with finding
	 * a split child during internal page traversal. Basically, there's no
	 * reason to use a different lock if we have to block reconciliation
	 * anyway.
	 */
	for (;;) {
		parent = ref->home;

		/* Skip pages that aren't ready to split. */
		if (F_ISSET_ATOMIC(parent, WT_PAGE_SPLIT_BLOCK))
			return (EBUSY);

		if (trylock)
			WT_RET(__wt_fair_trylock(session, &parent->page_lock));
		else
			WT_RET(__wt_fair_lock(session, &parent->page_lock));
		if (parent == ref->home)
			break;
		WT_RET(__wt_fair_unlock(session, &parent->page_lock));
	}

	/*
	 * We have exclusive access to split the parent, and at this point, the
	 * child prevents the parent from being evicted.  However, once we
	 * update the parent's index, it may no longer refer to the child, and
	 * could conceivably be evicted.  Get a hazard pointer on the parent
	 * now, so that we can safely access it after updating the index.
	 *
	 * Take care getting the page doesn't trigger eviction work: we could
	 * block trying to split a different child of our parent and deadlock
	 * or we could be the eviction server relied upon by other threads to
	 * populate the eviction queue.
	 */
	if (!__wt_ref_is_root(parent_ref = parent->pg_intl_parent_ref)) {
		WT_ERR(__wt_page_in(session, parent_ref, WT_READ_NO_EVICT));
		*hazardp = true;
	}

	*parentp = parent;
	return (0);

err:	WT_TRET(__wt_fair_unlock(session, &parent->page_lock));
	return (ret);
}

/*
 * __split_internal_unlock --
 *	Unlock the parent page.
 */
static int
__split_internal_unlock(WT_SESSION_IMPL *session, WT_PAGE *parent, bool hazard)
{
	WT_DECL_RET;

	if (hazard)
		ret = __wt_hazard_clear(session, parent);

	WT_TRET(__wt_fair_unlock(session, &parent->page_lock));
	return (ret);
}

/*
 * __split_internal_should_split --
 *	Return if we should split an internal page.
 */
static bool
__split_internal_should_split(WT_SESSION_IMPL *session, WT_REF *ref)
{
	WT_BTREE *btree;
	WT_PAGE *page;
	WT_PAGE_INDEX *pindex;

	btree = S2BT(session);
	page = ref->page;

	/*
	 * Our caller is holding the parent page locked to single-thread splits,
	 * which means we can safely look at the page's index without setting a
	 * split generation.
	 */
	pindex = WT_INTL_INDEX_GET_SAFE(page);

	/* Sanity check for a reasonable number of on-page keys. */
	if (pindex->entries < 100)
		return (false);

	/*
	 * Deepen the tree if the page's memory footprint is larger than the
	 * maximum size for a page in memory (presumably putting eviction
	 * pressure on the cache).
	 */
	if (page->memory_footprint > btree->maxmempage)
		return (true);

	/*
	 * Check if the page has enough keys to make it worth splitting. If
	 * the number of keys is allowed to grow too large, the cost of
	 * splitting into parent pages can become large enough to result
	 * in slow operations.
	 */
	if (pindex->entries > btree->split_deepen_min_child)
		return (true);

	return (false);
}

/*
 * __split_parent_climb --
 *	Check if we should split up the tree.
 */
static int
__split_parent_climb(WT_SESSION_IMPL *session, WT_PAGE *page, bool page_hazard)
{
	WT_DECL_RET;
	WT_PAGE *parent;
	WT_REF *ref;
	bool parent_hazard;

	/*
	 * Page splits trickle up the tree, that is, as leaf pages grow large
	 * enough and are evicted, they'll split into their parent.  And, as
	 * that parent page grows large enough and is evicted, it splits into
	 * its parent and so on.  When the page split wave reaches the root,
	 * the tree will permanently deepen as multiple root pages are written.
	 *
	 * However, this only helps if internal pages are evicted (and we resist
	 * evicting internal pages for obvious reasons), or if the tree were to
	 * be closed and re-opened from a disk image, which may be a rare event.
	 *
	 * To avoid internal pages becoming too large absent eviction, check
	 * parent pages each time pages are split into them. If the page is big
	 * enough, either split the page into its parent or, in the case of the
	 * root, deepen the tree.
	 *
	 * Split up the tree.
	 */
	for (;;) {
		parent = NULL;
		parent_hazard = false;
		ref = page->pg_intl_parent_ref;

		/* If we don't need to split the page, we're done. */
		if (!__split_internal_should_split(session, ref))
			break;

		/*
		 * If we've reached the root page, there are no subsequent pages
		 * to review, deepen the tree and quit.
		 */
		if (__wt_ref_is_root(ref)) {
			ret = __split_root(session, page);
			break;
		}

		/*
		 * Lock the parent and split into it, then swap the parent/page
		 * locks, lock-coupling up the tree.
		 */
		WT_ERR(__split_internal_lock(
		    session, ref, true, &parent, &parent_hazard));
		ret = __split_internal(session, parent, page);
		WT_TRET(__split_internal_unlock(session, page, page_hazard));

		page = parent;
		page_hazard = parent_hazard;
		parent = NULL;
		parent_hazard = false;
		WT_ERR(ret);
	}

err:	if (parent != NULL)
		WT_TRET(
		    __split_internal_unlock(session, parent, parent_hazard));
	WT_TRET(__split_internal_unlock(session, page, page_hazard));

	/* A page may have been busy, in which case return without error. */
	WT_RET_BUSY_OK(ret);
	return (0);
}

/*
 * __split_multi_inmem --
 *	Instantiate a page in a multi-block set.
 */
static int
__split_multi_inmem(
    WT_SESSION_IMPL *session, WT_PAGE *orig, WT_REF *ref, WT_MULTI *multi)
{
	WT_CURSOR_BTREE cbt;
	WT_DECL_ITEM(key);
	WT_DECL_RET;
	WT_PAGE *page;
	WT_UPDATE *upd;
	WT_SAVE_UPD *supd;
	uint64_t recno;
	uint32_t i, slot;

	/*
	 * This code re-creates an in-memory page that is part of a set created
	 * while evicting a large page, and adds references to any unresolved
	 * update chains to the new page. We get here due to choosing to keep
	 * the results of a split in memory or because and update could not be
	 * written when attempting to evict a page.
	 *
	 * Clear the disk image and link the page into the passed-in WT_REF to
	 * simplify error handling: our caller will not discard the disk image
	 * when discarding the original page, and our caller will discard the
	 * allocated page on error, when discarding the allocated WT_REF.
	 */
	WT_RET(__wt_page_inmem(session, ref,
	    multi->disk_image, ((WT_PAGE_HEADER *)multi->disk_image)->mem_size,
	    WT_PAGE_DISK_ALLOC, &page));
	multi->disk_image = NULL;

	if (orig->type == WT_PAGE_ROW_LEAF)
		WT_RET(__wt_scr_alloc(session, 0, &key));

	__wt_btcur_init(session, &cbt);
	__wt_btcur_open(&cbt);

	/* Re-create each modification we couldn't write. */
	for (i = 0, supd = multi->supd; i < multi->supd_entries; ++i, ++supd)
		switch (orig->type) {
		case WT_PAGE_COL_FIX:
		case WT_PAGE_COL_VAR:
			/* Build a key. */
			upd = supd->ins->upd;
			recno = WT_INSERT_RECNO(supd->ins);

			/* Search the page. */
			WT_ERR(__wt_col_search(session, recno, ref, &cbt));

			/* Apply the modification. */
			WT_ERR(__wt_col_modify(
			    session, &cbt, recno, NULL, upd, false));
			break;
		case WT_PAGE_ROW_LEAF:
			/* Build a key. */
			if (supd->ins == NULL) {
				slot = WT_ROW_SLOT(orig, supd->rip);
				upd = orig->pg_row_upd[slot];

				WT_ERR(__wt_row_leaf_key(
				    session, orig, supd->rip, key, false));
			} else {
				upd = supd->ins->upd;

				key->data = WT_INSERT_KEY(supd->ins);
				key->size = WT_INSERT_KEY_SIZE(supd->ins);
			}

			/* Search the page. */
			WT_ERR(__wt_row_search(session, key, ref, &cbt, true));

			/* Apply the modification. */
			WT_ERR(__wt_row_modify(
			    session, &cbt, key, NULL, upd, false));
			break;
		WT_ILLEGAL_VALUE_ERR(session);
		}

	/*
	 * If we modified the page above, it will have set the first dirty
	 * transaction to the last transaction currently running.  However, the
	 * updates we installed may be older than that.  Set the first dirty
	 * transaction to an impossibly old value so this page is never skipped
	 * in a checkpoint.
	 */
	if (page->modify != NULL)
		page->modify->first_dirty_txn = WT_TXN_FIRST;

err:	/* Free any resources that may have been cached in the cursor. */
	WT_TRET(__wt_btcur_close(&cbt, true));

	__wt_scr_free(session, &key);
	return (ret);
}

/*
 * __split_multi_inmem_final --
 *	Discard moved update lists from the original page.
 */
static void
__split_multi_inmem_final(WT_PAGE *orig, WT_MULTI *multi)
{
	WT_SAVE_UPD *supd;
	uint32_t i, slot;

	/*
	 * We successfully created new in-memory pages. For error-handling
	 * reasons, we've left the update chains referenced by both the original
	 * and new pages. We're ready to discard the original page, terminate
	 * the original page's reference to any update list we moved.
	 */
	for (i = 0, supd = multi->supd; i < multi->supd_entries; ++i, ++supd)
		switch (orig->type) {
		case WT_PAGE_COL_FIX:
		case WT_PAGE_COL_VAR:
			supd->ins->upd = NULL;
			break;
		case WT_PAGE_ROW_LEAF:
			if (supd->ins == NULL) {
				slot = WT_ROW_SLOT(orig, supd->rip);
				orig->pg_row_upd[slot] = NULL;
			} else
				supd->ins->upd = NULL;
			break;
		}
}

/*
 * __split_multi_inmem_fail --
 *	Discard allocated pages after failure.
 */
static void
__split_multi_inmem_fail(WT_SESSION_IMPL *session, WT_PAGE *orig, WT_REF *ref)
{
	/*
	 * We failed creating new in-memory pages. For error-handling reasons,
	 * we've left the update chains referenced by both the original and
	 * new pages. Discard the new pages, setting a flag so the discard code
	 * doesn't discard the updates on the page.
	 */
	if (ref->page != NULL) {
		F_SET_ATOMIC(ref->page, WT_PAGE_UPDATE_IGNORE);
		__wt_free_ref(session, ref, orig->type, true);
	}
}

/*
 * __wt_multi_to_ref --
 *	Move a multi-block list into an array of WT_REF structures.
 */
int
__wt_multi_to_ref(WT_SESSION_IMPL *session,
    WT_PAGE *page, WT_MULTI *multi, WT_REF **refp, size_t *incrp)
{
	WT_ADDR *addr;
	WT_IKEY *ikey;
	WT_REF *ref;
	size_t incr;

	addr = NULL;
	incr = 0;

	/* Allocate an underlying WT_REF. */
	WT_RET(__wt_calloc_one(session, refp));
	ref = *refp;
	incr += sizeof(WT_REF);

	/* Any parent reference is filled in by our caller. */
	ref->home = NULL;

	if (multi->disk_image == NULL) {
		/*
		 * Copy the address: we could simply take the buffer, but that
		 * would complicate error handling, freeing the reference array
		 * would have to avoid freeing the memory, and it's not worth
		 * the confusion.
		 */
		WT_RET(__wt_calloc_one(session, &addr));
		ref->addr = addr;
		addr->size = multi->addr.size;
		addr->type = multi->addr.type;
		WT_RET(__wt_strndup(session,
		    multi->addr.addr, addr->size, &addr->addr));
	} else
		WT_RET(__split_multi_inmem(session, page, ref, multi));

	switch (page->type) {
	case WT_PAGE_ROW_INT:
	case WT_PAGE_ROW_LEAF:
		ikey = multi->key.ikey;
		WT_RET(__wt_row_ikey(
		    session, 0, WT_IKEY_DATA(ikey), ikey->size, ref));
		incr += sizeof(WT_IKEY) + ikey->size;
		break;
	default:
		ref->key.recno = multi->key.recno;
		break;
	}

	ref->state = addr != NULL ? WT_REF_DISK : WT_REF_MEM;

	/*
	 * If our caller wants to track the memory allocations, we have a return
	 * reference.
	 */
	if (incrp != NULL)
		*incrp += incr;
	return (0);
}

/*
 * __split_insert --
 *	Split a page's last insert list entries into a separate page.
 */
static int
__split_insert(WT_SESSION_IMPL *session, WT_REF *ref)
{
	WT_DECL_RET;
	WT_DECL_ITEM(key);
	WT_INSERT *ins, **insp, *moved_ins, *prev_ins;
	WT_INSERT_HEAD *ins_head;
	WT_PAGE *page, *right;
	WT_REF *child, *split_ref[2] = { NULL, NULL };
	size_t page_decr, parent_incr, right_incr;
	uint8_t type;
	int i;

	WT_STAT_FAST_CONN_INCR(session, cache_inmem_split);
	WT_STAT_FAST_DATA_INCR(session, cache_inmem_split);

	page = ref->page;
	right = NULL;
	page_decr = parent_incr = right_incr = 0;
	type = page->type;

	/*
	 * Assert splitting makes sense; specifically assert the page is dirty,
	 * we depend on that, otherwise the page might be evicted based on its
	 * last reconciliation which no longer matches reality after the split.
	 *
	 * Note this page has already been through an in-memory split.
	 */
	WT_ASSERT(session, __wt_leaf_page_can_split(session, page));
	WT_ASSERT(session, __wt_page_is_modified(page));
	F_SET_ATOMIC(page, WT_PAGE_SPLIT_INSERT);

	/* Find the last item on the page. */
	ins_head = type == WT_PAGE_ROW_LEAF ?
	    (page->pg_row_entries == 0 ?
	    WT_ROW_INSERT_SMALLEST(page) :
	    WT_ROW_INSERT_SLOT(page, page->pg_row_entries - 1)) :
	    WT_COL_APPEND(page);
	moved_ins = WT_SKIP_LAST(ins_head);

	/*
	 * The first page in the split is the current page, but we still have
	 * to create a replacement WT_REF, the original WT_REF will be set to
	 * split status and eventually freed.
	 *
	 * The new WT_REF is not quite identical: we have to instantiate a key,
	 * and the new reference is visible to readers once the split completes.
	 */
	WT_ERR(__wt_calloc_one(session, &split_ref[0]));
	parent_incr += sizeof(WT_REF);
	child = split_ref[0];
	child->page = ref->page;
	child->home = ref->home;
	child->pindex_hint = ref->pindex_hint;
	child->state = WT_REF_MEM;
	child->addr = ref->addr;

<<<<<<< HEAD
	if (type == WT_PAGE_ROW_LEAF) {
		/*
		 * Copy the first key from the original page into first ref in
		 * the new parent. Pages created in memory always have a
		 * "smallest" insert list, so look there first.  If we don't
		 * find one, get the first key from the disk image.
		 *
		 * We can't just use the key from the original ref: it may have
		 * been suffix-compressed, and after the split the truncated key
		 * may not be valid.
		 */
		WT_ERR(__wt_scr_alloc(session, 0, &key));
		if ((ins =
		    WT_SKIP_FIRST(WT_ROW_INSERT_SMALLEST(page))) != NULL) {
			key->data = WT_INSERT_KEY(ins);
			key->size = WT_INSERT_KEY_SIZE(ins);
		} else
			WT_ERR(__wt_row_leaf_key(
			    session, page, &page->pg_row_d[0], key, true));
		WT_ERR(__wt_row_ikey(session, 0, key->data, key->size, child));
		parent_incr += sizeof(WT_IKEY) + key->size;
		__wt_scr_free(session, &key);
=======
	/*
	 * The address has moved to the replacement WT_REF.  Make sure it isn't
	 * freed when the original ref is discarded.
	 */
	ref->addr = NULL;

	/*
	 * Copy the first key from the original page into first ref in the new
	 * parent.  Pages created in memory always have a "smallest" insert
	 * list, so look there first.  If we don't find one, get the first key
	 * from the disk image.
	 *
	 * We can't just use the key from the original ref: it may have been
	 * suffix-compressed, and after the split the truncated key may not be
	 * valid.
	 */
	WT_ERR(__wt_scr_alloc(session, 0, &key));
	if ((ins = WT_SKIP_FIRST(WT_ROW_INSERT_SMALLEST(page))) != NULL) {
		key->data = WT_INSERT_KEY(ins);
		key->size = WT_INSERT_KEY_SIZE(ins);
>>>>>>> e731ef8a
	} else
		child->key.recno = ref->key.recno;

	/*
	 * Don't copy any deleted page state: we may be splitting a page that
	 * was instantiated after a truncate and that history should not be
	 * carried onto these new child pages.
	 */
	child->page_del = NULL;

	/*
	 * The second page in the split is a new WT_REF/page pair.
	 */
	if (type == WT_PAGE_ROW_LEAF)
		WT_ERR(__wt_page_alloc(session, type, 0, 0, false, &right));
	else
		WT_ERR(__wt_page_alloc(session,
		    type, WT_INSERT_RECNO(moved_ins), 0, false, &right));

	/*
	 * The new page is dirty by definition, column-store splits update the
	 * page-modify structure, so create it now.
	 */
	WT_ERR(__wt_page_modify_init(session, right));
	__wt_page_modify_set(session, right);

	if (type == WT_PAGE_ROW_LEAF) {
		WT_ERR(__wt_calloc_one(session, &right->pg_row_ins));
		WT_ERR(__wt_calloc_one(session, &right->pg_row_ins[0]));
	} else {
		WT_ERR(__wt_calloc_one(session, &right->modify->mod_append));
		WT_ERR(__wt_calloc_one(session, &right->modify->mod_append[0]));
	}
	right_incr += sizeof(WT_INSERT_HEAD);
	right_incr += sizeof(WT_INSERT_HEAD *);

	WT_ERR(__wt_calloc_one(session, &split_ref[1]));
	parent_incr += sizeof(WT_REF);
	child = split_ref[1];
	child->page = right;
	child->state = WT_REF_MEM;

	if (type == WT_PAGE_ROW_LEAF) {
		WT_ERR(__wt_row_ikey(session, 0,
		    WT_INSERT_KEY(moved_ins), WT_INSERT_KEY_SIZE(moved_ins),
		    child));
		parent_incr += sizeof(WT_IKEY) + WT_INSERT_KEY_SIZE(moved_ins);
	} else
		child->key.recno = WT_INSERT_RECNO(moved_ins);

	/*
	 * We modified the page above, which will have set the first dirty
	 * transaction to the last transaction current running.  However, the
	 * updates we installed may be older than that.  Set the first dirty
	 * transaction to an impossibly old value so this page is never skipped
	 * in a checkpoint.
	 */
	right->modify->first_dirty_txn = WT_TXN_FIRST;

	/*
	 * Calculate how much memory we're moving: figure out how deep the skip
	 * list stack is for the element we are moving, and the memory used by
	 * the item's list of updates.
	 */
	for (i = 0; i < WT_SKIP_MAXDEPTH && ins_head->tail[i] == moved_ins; ++i)
		;
	WT_MEM_TRANSFER(page_decr, right_incr, sizeof(WT_INSERT) +
	    (size_t)i * sizeof(WT_INSERT *) + WT_INSERT_KEY_SIZE(moved_ins));
	WT_MEM_TRANSFER(
	    page_decr, right_incr, __wt_update_list_memsize(moved_ins->upd));

	/*
	 * Allocation operations completed, move the last insert list item from
	 * the original page to the new page.
	 *
	 * First, update the item to the new child page. (Just append the entry
	 * for simplicity, the previous skip list pointers originally allocated
	 * can be ignored.)
	 */
	if (type == WT_PAGE_ROW_LEAF)
		right->pg_row_ins[0]->head[0] =
		    right->pg_row_ins[0]->tail[0] = moved_ins;
	else
		right->modify->mod_append[0]->head[0] =
		    right->modify->mod_append[0]->tail[0] = moved_ins;

	/*
	 * Remove the entry from the orig page (i.e truncate the skip list).
	 * Following is an example skip list that might help.
	 *
	 *               __
	 *              |c3|
	 *               |
	 *   __		 __    __
	 *  |a2|--------|c2|--|d2|
	 *   |		 |	|
	 *   __		 __    __	   __
	 *  |a1|--------|c1|--|d1|--------|f1|
	 *   |		 |	|	   |
	 *   __    __    __    __    __    __
	 *  |a0|--|b0|--|c0|--|d0|--|e0|--|f0|
	 *
	 *   From the above picture.
	 *   The head array will be: a0, a1, a2, c3, NULL
	 *   The tail array will be: f0, f1, d2, c3, NULL
	 *   We are looking for: e1, d2, NULL
	 *   If there were no f1, we'd be looking for: e0, NULL
	 *   If there were an f2, we'd be looking for: e0, d1, d2, NULL
	 *
	 *   The algorithm does:
	 *   1) Start at the top of the head list.
	 *   2) Step down until we find a level that contains more than one
	 *      element.
	 *   3) Step across until we reach the tail of the level.
	 *   4) If the tail is the item being moved, remove it.
	 *   5) Drop down a level, and go to step 3 until at level 0.
	 */
	prev_ins = NULL;		/* -Wconditional-uninitialized */
	for (i = WT_SKIP_MAXDEPTH - 1, insp = &ins_head->head[i];
	    i >= 0;
	    i--, insp--) {
		/* Level empty, or a single element. */
		if (ins_head->head[i] == NULL ||
		     ins_head->head[i] == ins_head->tail[i]) {
			/* Remove if it is the element being moved. */
			if (ins_head->head[i] == moved_ins)
				ins_head->head[i] = ins_head->tail[i] = NULL;
			continue;
		}

		for (ins = *insp; ins != ins_head->tail[i]; ins = ins->next[i])
			prev_ins = ins;

		/*
		 * Update the stack head so that we step down as far to the
		 * right as possible. We know that prev_ins is valid since
		 * levels must contain at least two items to be here.
		 */
		insp = &prev_ins->next[i];
		if (ins == moved_ins) {
			/* Remove the item being moved. */
			WT_ASSERT(session, ins_head->head[i] != moved_ins);
			WT_ASSERT(session, prev_ins->next[i] == moved_ins);
			*insp = NULL;
			ins_head->tail[i] = prev_ins;
		}
	}

#ifdef HAVE_DIAGNOSTIC
	/*
	 * Verify the moved insert item appears nowhere on the skip list.
	 */
	for (i = WT_SKIP_MAXDEPTH - 1, insp = &ins_head->head[i];
	    i >= 0;
	    i--, insp--)
		for (ins = *insp; ins != NULL; ins = ins->next[i])
			WT_ASSERT(session, ins != moved_ins);
#endif

	/*
	 * Update the page accounting.
	 *
	 * XXX
	 * If we fail to split the parent, the page's accounting will be wrong.
	 */
	__wt_cache_page_inmem_decr(session, page, page_decr);
	__wt_cache_page_inmem_incr(session, right, right_incr);

	/*
	 * Split into the parent. On successful return, the original page is no
	 * longer locked, so we cannot safely look at it.
	 */
	page = NULL;
	if ((ret = __split_parent(
	    session, ref, split_ref, 2, parent_incr, false, true)) == 0)
		return (0);

	/*
	 * Failure.
	 *
	 * Clear the allocated page's reference to the moved insert list element
	 * so it's not freed when we discard the page.
	 *
	 * Move the element back to the original page list. For simplicity, the
	 * previous skip list pointers originally allocated can be ignored, just
	 * append the entry to the end of the level 0 list. As before, we depend
	 * on the list having multiple elements and ignore the edge cases small
	 * lists have.
	 */
	if (type == WT_PAGE_ROW_LEAF)
		right->pg_row_ins[0]->head[0] =
		    right->pg_row_ins[0]->tail[0] = NULL;
	else
		right->modify->mod_append[0]->head[0] =
		    right->modify->mod_append[0]->tail[0] = NULL;

	ins_head->tail[0]->next[0] = moved_ins;
	ins_head->tail[0] = moved_ins;

err:	if (split_ref[0] != NULL) {
<<<<<<< HEAD
		if (type == WT_PAGE_ROW_LEAF)
			__wt_free(session, split_ref[0]->key.ikey);
=======
		/*
		 * The address was moved to the replacement WT_REF, restore it.
		 */
		ref->addr = split_ref[0]->addr;

		__wt_free(session, split_ref[0]->key.ikey);
>>>>>>> e731ef8a
		__wt_free(session, split_ref[0]);
	}
	if (split_ref[1] != NULL) {
		if (type == WT_PAGE_ROW_LEAF)
			__wt_free(session, split_ref[1]->key.ikey);
		__wt_free(session, split_ref[1]);
	}
	if (right != NULL) {
		/*
		 * We marked the new page dirty; we're going to discard it,
		 * but first mark it clean and fix up the cache statistics.
		 */
		__wt_page_modify_clear(session, right);
		__wt_page_out(session, &right);
	}
	__wt_scr_free(session, &key);
	return (ret);
}

/*
 * __wt_split_insert --
 *	Lock, then split.
 */
int
__wt_split_insert(WT_SESSION_IMPL *session, WT_REF *ref)
{
	WT_DECL_RET;
	WT_PAGE *parent;
	bool hazard;

	WT_RET(__wt_verbose(
	    session, WT_VERB_SPLIT, "%p: split-insert", ref->page));

	WT_RET(__split_internal_lock(session, ref, true, &parent, &hazard));
	if ((ret = __split_insert(session, ref)) != 0) {
		WT_TRET(__split_internal_unlock(session, parent, hazard));
		return (ret);
	}

	/*
	 * Split up through the tree as necessary; we're holding the original
	 * parent page locked, note the functions we call are responsible for
	 * releasing that lock.
	 */
	return (__split_parent_climb(session, parent, hazard));
}

/*
 * __split_multi --
 *	Split a page into multiple pages.
 */
static int
__split_multi(WT_SESSION_IMPL *session, WT_REF *ref, bool closing)
{
	WT_DECL_RET;
	WT_PAGE *page;
	WT_PAGE_MODIFY *mod;
	WT_REF **ref_new;
	size_t parent_incr;
	uint32_t i, new_entries;

	WT_STAT_FAST_CONN_INCR(session, cache_eviction_split_leaf);
	WT_STAT_FAST_DATA_INCR(session, cache_eviction_split_leaf);

	page = ref->page;
	mod = page->modify;
	new_entries = mod->mod_multi_entries;

	parent_incr = 0;

	/*
	 * Convert the split page's multiblock reconciliation information into
	 * an array of page reference structures.
	 */
	WT_RET(__wt_calloc_def(session, new_entries, &ref_new));
	for (i = 0; i < new_entries; ++i)
		WT_ERR(__wt_multi_to_ref(session,
		    page, &mod->mod_multi[i], &ref_new[i], &parent_incr));

	/*
	 * Split into the parent; if we're closing the file, we hold it
	 * exclusively.
	 */
	WT_ERR(__split_parent(
	    session, ref, ref_new, new_entries, parent_incr, closing, true));

	/*
	 * The split succeeded, we can no longer fail.
	 *
	 * Finalize the move, discarding moved update lists from the original
	 * page.
	 */
	for (i = 0; i < new_entries; ++i)
		__split_multi_inmem_final(page, &mod->mod_multi[i]);

	/*
	 * Pages with unresolved changes are not marked clean in reconciliation,
	 * do it now, then discard the page.
	 */
	__wt_page_modify_clear(session, page);
	__wt_page_out(session, &page);

	if (0) {
err:		for (i = 0; i < new_entries; ++i)
			__split_multi_inmem_fail(session, page, ref_new[i]);
	}

	__wt_free(session, ref_new);
	return (ret);
}

/*
 * __wt_split_multi --
 *	Lock, then split.
 */
int
__wt_split_multi(WT_SESSION_IMPL *session, WT_REF *ref, int closing)
{
	WT_DECL_RET;
	WT_PAGE *parent;
	bool hazard;

	WT_RET(__wt_verbose(
	    session, WT_VERB_SPLIT, "%p: split-multi", ref->page));

	WT_RET(__split_internal_lock(session, ref, false, &parent, &hazard));
	if ((ret = __split_multi(session, ref, closing)) != 0 || closing) {
		WT_TRET(__split_internal_unlock(session, parent, hazard));
		return (ret);
	}

	/*
	 * Split up through the tree as necessary; we're holding the original
	 * parent page locked, note the functions we call are responsible for
	 * releasing that lock.
	 */
	return (__split_parent_climb(session, parent, hazard));
}

/*
 * __wt_split_reverse --
 *	We have a locked ref that is empty and we want to rewrite the index in
 *	its parent.
 */
int
__wt_split_reverse(WT_SESSION_IMPL *session, WT_REF *ref)
{
	WT_DECL_RET;
	WT_PAGE *parent;
	bool hazard;

	WT_RET(__wt_verbose(
	    session, WT_VERB_SPLIT, "%p: reverse-split", ref->page));

	WT_RET(__split_internal_lock(session, ref, false, &parent, &hazard));
	ret = __split_parent(session, ref, NULL, 0, 0, false, true);
	WT_TRET(__split_internal_unlock(session, parent, hazard));
	return (ret);
}

/*
 * __wt_split_rewrite --
 *	Rewrite an in-memory page with a new version.
 */
int
__wt_split_rewrite(WT_SESSION_IMPL *session, WT_REF *ref)
{
	WT_DECL_RET;
	WT_PAGE *page;
	WT_PAGE_MODIFY *mod;
	WT_REF new;

	page = ref->page;
	mod = page->modify;

	WT_RET(__wt_verbose(
	    session, WT_VERB_SPLIT, "%p: split-rewrite", ref->page));

	/*
	 * This isn't a split: a reconciliation failed because we couldn't write
	 * something, and in the case of forced eviction, we need to stop this
	 * page from being such a problem. We have exclusive access, rewrite the
	 * page in memory. The code lives here because the split code knows how
	 * to re-create a page in memory after it's been reconciled, and that's
	 * exactly what we want to do.
	 *
	 * Build the new page.
	 */
	memset(&new, 0, sizeof(new));
	WT_ERR(__split_multi_inmem(session, page, &new, &mod->mod_multi[0]));

	/*
	 * The rewrite succeeded, we can no longer fail.
	 *
	 * Finalize the move, discarding moved update lists from the original
	 * page.
	 */
	__split_multi_inmem_final(page, &mod->mod_multi[0]);

	/*
	 * Discard the original page.
	 *
	 * Pages with unresolved changes are not marked clean during
	 * reconciliation, do it now.
	 */
	__wt_page_modify_clear(session, page);
	__wt_ref_out(session, ref);

	/* Swap the new page into place. */
	ref->page = new.page;
	WT_PUBLISH(ref->state, WT_REF_MEM);

	return (0);

err:	__split_multi_inmem_fail(session, page, &new);
	return (ret);
}<|MERGE_RESOLUTION|>--- conflicted
+++ resolved
@@ -1669,7 +1669,12 @@
 	child->state = WT_REF_MEM;
 	child->addr = ref->addr;
 
-<<<<<<< HEAD
+	/*
+	 * The address has moved to the replacement WT_REF.  Make sure it isn't
+	 * freed when the original ref is discarded.
+	 */
+	ref->addr = NULL;
+
 	if (type == WT_PAGE_ROW_LEAF) {
 		/*
 		 * Copy the first key from the original page into first ref in
@@ -1692,28 +1697,6 @@
 		WT_ERR(__wt_row_ikey(session, 0, key->data, key->size, child));
 		parent_incr += sizeof(WT_IKEY) + key->size;
 		__wt_scr_free(session, &key);
-=======
-	/*
-	 * The address has moved to the replacement WT_REF.  Make sure it isn't
-	 * freed when the original ref is discarded.
-	 */
-	ref->addr = NULL;
-
-	/*
-	 * Copy the first key from the original page into first ref in the new
-	 * parent.  Pages created in memory always have a "smallest" insert
-	 * list, so look there first.  If we don't find one, get the first key
-	 * from the disk image.
-	 *
-	 * We can't just use the key from the original ref: it may have been
-	 * suffix-compressed, and after the split the truncated key may not be
-	 * valid.
-	 */
-	WT_ERR(__wt_scr_alloc(session, 0, &key));
-	if ((ins = WT_SKIP_FIRST(WT_ROW_INSERT_SMALLEST(page))) != NULL) {
-		key->data = WT_INSERT_KEY(ins);
-		key->size = WT_INSERT_KEY_SIZE(ins);
->>>>>>> e731ef8a
 	} else
 		child->key.recno = ref->key.recno;
 
@@ -1914,17 +1897,13 @@
 	ins_head->tail[0] = moved_ins;
 
 err:	if (split_ref[0] != NULL) {
-<<<<<<< HEAD
-		if (type == WT_PAGE_ROW_LEAF)
-			__wt_free(session, split_ref[0]->key.ikey);
-=======
 		/*
 		 * The address was moved to the replacement WT_REF, restore it.
 		 */
 		ref->addr = split_ref[0]->addr;
 
-		__wt_free(session, split_ref[0]->key.ikey);
->>>>>>> e731ef8a
+		if (type == WT_PAGE_ROW_LEAF)
+			__wt_free(session, split_ref[0]->key.ikey);
 		__wt_free(session, split_ref[0]);
 	}
 	if (split_ref[1] != NULL) {
