/*-
 * Copyright (c) 2014-2015 MongoDB, Inc.
 * Copyright (c) 2008-2014 WiredTiger, Inc.
 *	All rights reserved.
 *
 * See the file LICENSE for redistribution information.
 */

/*
 * Statistics counters:
 *
 * We use an array of statistics structures; threads write different structures
 * to avoid writing the same cache line and incurring cache coherency overheads,
 * which can dramatically slow fast and otherwise read-mostly workloads.
 *
 * With an 8B statistics value and 64B cache-line alignment, 8 values share the
 * same cache line. There are collisions when different threads choose the same
 * statistics structure and update values that live on the cache line. There is
 * likely some locality however: a thread updating the cursor search statistic
 * is likely to update other cursor statistics with a chance of hitting already
 * cached values.
 *
 * The actual statistic value must be signed, because one thread might increment
 * the value in its structure, and then another thread might decrement the same
 * value in another structure (where the value was initially zero), so the value
 * in the second thread's slot will go negative.
 *
 * When reading a statistics value, the array values are summed and returned to
 * the caller. The summation is performed without locking, so the value read
 * may be inconsistent (and might be negative, if increments/decrements race
 * with the reader).
 *
 * Choosing how many structures isn't easy: obviously, a smaller number creates
 * more conflicts while a larger number uses more memory.
 *
 * Ideally, if the application running on the system is CPU-intensive, and using
 * all CPUs on the system, we want to use the same number of slots as there are
 * CPUs (because their L1 caches are the units of coherency). However, in
 * practice we cannot easily determine how many CPUs are actually available to
 * the application.
 *
 * Our next best option is to use the number of threads in the application as a
 * heuristic for the number of CPUs (presumably, the application architect has
 * figured out how many CPUs are available). However, inside WiredTiger we don't
 * know when the application creates its threads.
 *
 * For now, we use a fixed number of slots. Ideally, we would approximate the
 * largest number of cores we expect on any machine where WiredTiger might be
 * run, however, we don't want to waste that much memory on smaller machines.
 * As of 2015, machines with more than 24 CPUs are relatively rare.
 *
 * Default hash table size; use a prime number of buckets rather than assuming
 * a good hash (Reference Sedgewick, Algorithms in C, "Hash Functions").
 */
#define	WT_COUNTER_SLOTS	23

/*
 * WT_STATS_SLOT_ID is the thread's slot ID for the array of structures.
 *
 * Ideally, we want a slot per CPU, and we want each thread to index the slot
 * corresponding to the CPU it runs on. Unfortunately, getting the ID of the
 * current CPU is difficult: some operating systems provide a system call to
 * acquire a CPU ID, but not all (regardless, making a system call to increment
 * a statistics value is far too expensive).
 *
 * Our second-best option is to use the thread ID. Unfortunately, there is no
 * portable way to obtain a unique thread ID that's a small-enough number to
 * be used as an array index (portable thread IDs are usually a pointer or an
 * opaque chunk, not a simple integer).
 *
 * Our solution is to use the session ID; there is normally a session per thread
 * and the session ID is a small, monotonically increasing number.
 */
<<<<<<< HEAD
#define	WT_STAT(stats, fld)						\
	((stats)->fld.v)
#define	WT_STAT_ATOMIC_DECRV(stats, fld, value) do {			\
	(void)__wt_atomic_sub64(&WT_STAT(stats, fld), (value));		\
} while (0)
#define	WT_STAT_ATOMIC_DECR(stats, fld) WT_STAT_ATOMIC_DECRV(stats, fld, 1)
#define	WT_STAT_ATOMIC_INCRV(stats, fld, value) do {			\
	(void)__wt_atomic_add64(&WT_STAT(stats, fld), (value));		\
} while (0)
#define	WT_STAT_ATOMIC_INCR(stats, fld) WT_STAT_ATOMIC_INCRV(stats, fld, 1)
#define	WT_STAT_DECRV(stats, fld, value) do {				\
	(stats)->fld.v -= (value);					\
} while (0)
#define	WT_STAT_DECR(stats, fld) WT_STAT_DECRV(stats, fld, 1)
#define	WT_STAT_INCRV(stats, fld, value) do {				\
	(stats)->fld.v += (value);					\
} while (0)
#define	WT_STAT_INCR(stats, fld) WT_STAT_INCRV(stats, fld, 1)
#define	WT_STAT_SET(stats, fld, value) do {				\
	(stats)->fld.v = (uint64_t)(value);				\
} while (0)
=======
#define	WT_STATS_SLOT_ID(session)					\
	((session)->id) % WT_COUNTER_SLOTS
>>>>>>> 41b410e0

/*
 * Statistic structures are arrays of int64_t's. We have functions to read/write
 * those structures regardless of the specific statistic structure we're working
 * with, by translating statistics structure field names to structure offsets.
 *
 * Translate a statistic's value name to an offset.
 */
#define	WT_STATS_FIELD_TO_SLOT(stats, fld)				\
	(int)(&(stats)[0]->fld - (int64_t *)(stats)[0])

/*
 * Sum the values from all structures in the array.
 */
static inline uint64_t
__wt_stats_aggregate(void *stats_arg, int slot)
{
	int64_t **stats, aggr_v;
	int i;

	stats = stats_arg;
	for (aggr_v = 0, i = 0; i < WT_COUNTER_SLOTS; i++)
		aggr_v += stats[i][slot];

	/*
	 * This can race. However, any implementation with a single value can
	 * race as well, different threads could set the same counter value
	 * simultaneously. While we are making races more likely, we are not
	 * fundamentally weakening the isolation semantics found in updating a
	 * single value.
	 *
	 * Additionally, the aggregation can go negative (imagine a thread
	 * incrementing a value after aggregation has passed its slot and a
	 * second thread decrementing a value before aggregation has reached
	 * its slot).
	 *
	 * For historic API compatibility, the type is a uint64_t; limit to
	 * positive values, negative numbers would just look really, really
	 * large.
	 */
	if (aggr_v < 0)
		aggr_v = 0;
	return ((uint64_t)aggr_v);
}

/*
 * Clear the values in all structures in the array.
 */
static inline void
__wt_stats_clear(void *stats_arg, int slot)
{
	int64_t **stats;
	int i;

	stats = stats_arg;
	for (i = 0; i < WT_COUNTER_SLOTS; i++)
		stats[i][slot] = 0;
}

/*
 * Read/write statistics without any test for statistics configuration. Reading
 * and writing the field requires different actions: reading aggregates the
 * values across the array of structures, writing updates a single structure's
 * value.
 */
#define	WT_STAT_READ(stats, fld)					\
	__wt_stats_aggregate(stats, WT_STATS_FIELD_TO_SLOT(stats, fld))
#define	WT_STAT_WRITE(session, stats, fld)				\
	((stats)[WT_STATS_SLOT_ID(session)]->fld);

#define	WT_STAT_DECRV(session, stats, fld, value)			\
	(stats)[WT_STATS_SLOT_ID(session)]->fld -= (int64_t)(value)
#define	WT_STAT_DECR(session, stats, fld)				\
	WT_STAT_DECRV(session, stats, fld, 1)
#define	WT_STAT_INCRV(session, stats, fld, value)			\
	(stats)[WT_STATS_SLOT_ID(session)]->fld += (int64_t)(value)
#define	WT_STAT_INCR(session, stats, fld)				\
	WT_STAT_INCRV(session, stats, fld, 1)
#define	WT_STAT_SET(session, stats, fld, value) do {			\
	__wt_stats_clear(stats, WT_STATS_FIELD_TO_SLOT(stats, fld));	\
	(stats)[0]->fld = (int64_t)(value);				\
} while (0)

/*
 * Update statistics if "fast" statistics are configured.
 */
#define	WT_STAT_FAST_DECRV(session, stats, fld, value) do {		\
	if (FLD_ISSET(S2C(session)->stat_flags, WT_CONN_STAT_FAST))	\
		WT_STAT_DECRV(session, stats, fld, value);		\
} while (0)
#define	WT_STAT_FAST_DECR(session, stats, fld)				\
	WT_STAT_FAST_DECRV(session, stats, fld, 1)
#define	WT_STAT_FAST_INCRV(session, stats, fld, value) do {		\
	if (FLD_ISSET(S2C(session)->stat_flags, WT_CONN_STAT_FAST))	\
		WT_STAT_INCRV(session, stats, fld, value);		\
} while (0)
#define	WT_STAT_FAST_INCR(session, stats, fld)				\
	WT_STAT_FAST_INCRV(session, stats, fld, 1)
#define	WT_STAT_FAST_SET(session, stats, fld, value) do {		\
	if (FLD_ISSET(S2C(session)->stat_flags, WT_CONN_STAT_FAST))	\
		WT_STAT_SET(session, stats, fld, value);		\
} while (0)

/*
 * Update connection handle statistics if "fast" statistics are configured.
 */
#define	WT_STAT_FAST_CONN_DECR(session, fld)				\
	WT_STAT_FAST_DECR(session, S2C(session)->stats, fld)
#define	WT_STAT_FAST_CONN_DECRV(session, fld, value)			\
	WT_STAT_FAST_DECRV(session, S2C(session)->stats, fld, value)
#define	WT_STAT_FAST_CONN_INCR(session, fld)				\
	WT_STAT_FAST_INCR(session, S2C(session)->stats, fld)
#define	WT_STAT_FAST_CONN_INCRV(session, fld, value)			\
	WT_STAT_FAST_INCRV(session, S2C(session)->stats, fld, value)
#define	WT_STAT_FAST_CONN_SET(session, fld, value)			\
	WT_STAT_FAST_SET(session, S2C(session)->stats, fld, value)

/*
 * Update data-source handle statistics if "fast" statistics are configured
 * and the data-source handle is set.
 *
 * XXX
 * We shouldn't have to check if the data-source handle is NULL, but it's
 * necessary until everything is converted to using data-source handles.
 */
#define	WT_STAT_FAST_DATA_DECRV(session, fld, value) do {		\
	if ((session)->dhandle != NULL)					\
		WT_STAT_FAST_DECRV(					\
		    session, (session)->dhandle->stats, fld, value);	\
} while (0)
#define	WT_STAT_FAST_DATA_DECR(session, fld)				\
	WT_STAT_FAST_DATA_DECRV(session, fld, 1)
#define	WT_STAT_FAST_DATA_INCRV(session, fld, value) do {		\
	if ((session)->dhandle != NULL)					\
		WT_STAT_FAST_INCRV(					\
		    session, (session)->dhandle->stats, fld, value);	\
} while (0)
#define	WT_STAT_FAST_DATA_INCR(session, fld)				\
	WT_STAT_FAST_DATA_INCRV(session, fld, 1)
#define	WT_STAT_FAST_DATA_SET(session, fld, value) do {			\
	if ((session)->dhandle != NULL)					\
		WT_STAT_FAST_SET(					\
		    session, (session)->dhandle->stats, fld, value);	\
} while (0)

/*
 * DO NOT EDIT: automatically built by dist/stat.py.
 */
/* Statistics section: BEGIN */

/*
 * Statistics entries for connections.
 */
#define	WT_CONNECTION_STATS_BASE	1000
struct __wt_connection_stats {
	int64_t async_alloc_race;
	int64_t async_alloc_view;
	int64_t async_cur_queue;
	int64_t async_flush;
	int64_t async_full;
	int64_t async_max_queue;
	int64_t async_nowork;
	int64_t async_op_alloc;
	int64_t async_op_compact;
	int64_t async_op_insert;
	int64_t async_op_remove;
	int64_t async_op_search;
	int64_t async_op_update;
	int64_t block_byte_map_read;
	int64_t block_byte_read;
	int64_t block_byte_write;
	int64_t block_map_read;
	int64_t block_preload;
	int64_t block_read;
	int64_t block_write;
	int64_t cache_bytes_dirty;
	int64_t cache_bytes_internal;
	int64_t cache_bytes_inuse;
	int64_t cache_bytes_leaf;
	int64_t cache_bytes_max;
	int64_t cache_bytes_overflow;
	int64_t cache_bytes_read;
	int64_t cache_bytes_write;
	int64_t cache_eviction_app;
	int64_t cache_eviction_checkpoint;
	int64_t cache_eviction_clean;
	int64_t cache_eviction_deepen;
	int64_t cache_eviction_dirty;
	int64_t cache_eviction_fail;
	int64_t cache_eviction_force;
	int64_t cache_eviction_force_delete;
	int64_t cache_eviction_force_fail;
	int64_t cache_eviction_hazard;
	int64_t cache_eviction_internal;
	int64_t cache_eviction_maximum_page_size;
	int64_t cache_eviction_queue_empty;
	int64_t cache_eviction_queue_not_empty;
	int64_t cache_eviction_server_evicting;
	int64_t cache_eviction_server_not_evicting;
	int64_t cache_eviction_slow;
	int64_t cache_eviction_split;
	int64_t cache_eviction_walk;
	int64_t cache_eviction_worker_evicting;
	int64_t cache_inmem_split;
	int64_t cache_overhead;
	int64_t cache_pages_dirty;
	int64_t cache_pages_inuse;
	int64_t cache_read;
	int64_t cache_write;
	int64_t cond_wait;
	int64_t cursor_create;
	int64_t cursor_insert;
	int64_t cursor_next;
	int64_t cursor_prev;
	int64_t cursor_remove;
	int64_t cursor_reset;
	int64_t cursor_search;
	int64_t cursor_search_near;
	int64_t cursor_update;
	int64_t dh_conn_handle_count;
	int64_t dh_session_handles;
	int64_t dh_session_sweeps;
	int64_t dh_sweep_close;
	int64_t dh_sweep_ref;
	int64_t dh_sweep_remove;
	int64_t dh_sweep_tod;
	int64_t dh_sweeps;
	int64_t file_open;
	int64_t log_buffer_size;
	int64_t log_bytes_payload;
	int64_t log_bytes_written;
	int64_t log_close_yields;
	int64_t log_compress_len;
	int64_t log_compress_mem;
	int64_t log_compress_small;
	int64_t log_compress_write_fails;
	int64_t log_compress_writes;
	int64_t log_max_filesize;
	int64_t log_prealloc_files;
	int64_t log_prealloc_max;
	int64_t log_prealloc_used;
	int64_t log_release_write_lsn;
	int64_t log_scan_records;
	int64_t log_scan_rereads;
	int64_t log_scans;
	int64_t log_slot_closes;
	int64_t log_slot_coalesced;
	int64_t log_slot_consolidated;
	int64_t log_slot_joins;
	int64_t log_slot_races;
	int64_t log_slot_toobig;
	int64_t log_slot_toosmall;
	int64_t log_slot_transitions;
	int64_t log_sync;
	int64_t log_sync_dir;
	int64_t log_write_lsn;
	int64_t log_writes;
	int64_t lsm_checkpoint_throttle;
	int64_t lsm_merge_throttle;
	int64_t lsm_rows_merged;
	int64_t lsm_work_queue_app;
	int64_t lsm_work_queue_manager;
	int64_t lsm_work_queue_max;
	int64_t lsm_work_queue_switch;
	int64_t lsm_work_units_created;
	int64_t lsm_work_units_discarded;
	int64_t lsm_work_units_done;
	int64_t memory_allocation;
	int64_t memory_free;
	int64_t memory_grow;
	int64_t page_busy_blocked;
	int64_t page_forcible_evict_blocked;
	int64_t page_locked_blocked;
	int64_t page_read_blocked;
	int64_t page_sleep;
	int64_t read_io;
	int64_t rec_pages;
	int64_t rec_pages_eviction;
	int64_t rec_split_stashed_bytes;
	int64_t rec_split_stashed_objects;
	int64_t rwlock_read;
	int64_t rwlock_write;
	int64_t session_cursor_open;
	int64_t session_open;
	int64_t txn_begin;
	int64_t txn_checkpoint;
	int64_t txn_checkpoint_generation;
	int64_t txn_checkpoint_running;
	int64_t txn_checkpoint_time_max;
	int64_t txn_checkpoint_time_min;
	int64_t txn_checkpoint_time_recent;
	int64_t txn_checkpoint_time_total;
	int64_t txn_commit;
	int64_t txn_fail_cache;
	int64_t txn_pinned_checkpoint_range;
	int64_t txn_pinned_range;
	int64_t txn_rollback;
	int64_t txn_sync;
	int64_t write_io;
};

/*
 * Statistics entries for data sources.
 */
#define	WT_DSRC_STATS_BASE	2000
struct __wt_dsrc_stats {
	int64_t allocation_size;
	int64_t block_alloc;
	int64_t block_checkpoint_size;
	int64_t block_extension;
	int64_t block_free;
	int64_t block_magic;
	int64_t block_major;
	int64_t block_minor;
	int64_t block_reuse_bytes;
	int64_t block_size;
	int64_t bloom_count;
	int64_t bloom_false_positive;
	int64_t bloom_hit;
	int64_t bloom_miss;
	int64_t bloom_page_evict;
	int64_t bloom_page_read;
	int64_t bloom_size;
	int64_t btree_checkpoint_generation;
	int64_t btree_column_deleted;
	int64_t btree_column_fix;
	int64_t btree_column_internal;
	int64_t btree_column_variable;
	int64_t btree_compact_rewrite;
	int64_t btree_entries;
	int64_t btree_fixed_len;
	int64_t btree_maximum_depth;
	int64_t btree_maxintlkey;
	int64_t btree_maxintlpage;
	int64_t btree_maxleafkey;
	int64_t btree_maxleafpage;
	int64_t btree_maxleafvalue;
	int64_t btree_overflow;
	int64_t btree_row_internal;
	int64_t btree_row_leaf;
	int64_t cache_bytes_read;
	int64_t cache_bytes_write;
	int64_t cache_eviction_checkpoint;
	int64_t cache_eviction_clean;
	int64_t cache_eviction_deepen;
	int64_t cache_eviction_dirty;
	int64_t cache_eviction_fail;
	int64_t cache_eviction_hazard;
	int64_t cache_eviction_internal;
	int64_t cache_eviction_split;
	int64_t cache_inmem_split;
	int64_t cache_overflow_value;
	int64_t cache_read;
	int64_t cache_read_overflow;
	int64_t cache_write;
	int64_t compress_raw_fail;
	int64_t compress_raw_fail_temporary;
	int64_t compress_raw_ok;
	int64_t compress_read;
	int64_t compress_write;
	int64_t compress_write_fail;
	int64_t compress_write_too_small;
	int64_t cursor_create;
	int64_t cursor_insert;
	int64_t cursor_insert_bulk;
	int64_t cursor_insert_bytes;
	int64_t cursor_next;
	int64_t cursor_prev;
	int64_t cursor_remove;
	int64_t cursor_remove_bytes;
	int64_t cursor_reset;
	int64_t cursor_search;
	int64_t cursor_search_near;
	int64_t cursor_update;
	int64_t cursor_update_bytes;
	int64_t lsm_checkpoint_throttle;
	int64_t lsm_chunk_count;
	int64_t lsm_generation_max;
	int64_t lsm_lookup_no_bloom;
	int64_t lsm_merge_throttle;
	int64_t rec_dictionary;
	int64_t rec_multiblock_internal;
	int64_t rec_multiblock_leaf;
	int64_t rec_multiblock_max;
	int64_t rec_overflow_key_internal;
	int64_t rec_overflow_key_leaf;
	int64_t rec_overflow_value;
	int64_t rec_page_delete;
	int64_t rec_page_match;
	int64_t rec_pages;
	int64_t rec_pages_eviction;
	int64_t rec_prefix_compression;
	int64_t rec_suffix_compression;
	int64_t session_compact;
	int64_t session_cursor_open;
	int64_t txn_update_conflict;
};

/* Statistics section: END */<|MERGE_RESOLUTION|>--- conflicted
+++ resolved
@@ -71,32 +71,8 @@
  * Our solution is to use the session ID; there is normally a session per thread
  * and the session ID is a small, monotonically increasing number.
  */
-<<<<<<< HEAD
-#define	WT_STAT(stats, fld)						\
-	((stats)->fld.v)
-#define	WT_STAT_ATOMIC_DECRV(stats, fld, value) do {			\
-	(void)__wt_atomic_sub64(&WT_STAT(stats, fld), (value));		\
-} while (0)
-#define	WT_STAT_ATOMIC_DECR(stats, fld) WT_STAT_ATOMIC_DECRV(stats, fld, 1)
-#define	WT_STAT_ATOMIC_INCRV(stats, fld, value) do {			\
-	(void)__wt_atomic_add64(&WT_STAT(stats, fld), (value));		\
-} while (0)
-#define	WT_STAT_ATOMIC_INCR(stats, fld) WT_STAT_ATOMIC_INCRV(stats, fld, 1)
-#define	WT_STAT_DECRV(stats, fld, value) do {				\
-	(stats)->fld.v -= (value);					\
-} while (0)
-#define	WT_STAT_DECR(stats, fld) WT_STAT_DECRV(stats, fld, 1)
-#define	WT_STAT_INCRV(stats, fld, value) do {				\
-	(stats)->fld.v += (value);					\
-} while (0)
-#define	WT_STAT_INCR(stats, fld) WT_STAT_INCRV(stats, fld, 1)
-#define	WT_STAT_SET(stats, fld, value) do {				\
-	(stats)->fld.v = (uint64_t)(value);				\
-} while (0)
-=======
 #define	WT_STATS_SLOT_ID(session)					\
 	((session)->id) % WT_COUNTER_SLOTS
->>>>>>> 41b410e0
 
 /*
  * Statistic structures are arrays of int64_t's. We have functions to read/write
